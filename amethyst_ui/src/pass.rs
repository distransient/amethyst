//! Simple flat forward drawing pass.

use std::{
    cmp::{Ordering, PartialOrd},
    hash::{Hash, Hasher},
};

use fnv::FnvHashMap as HashMap;
use fnv::FnvHashSet as HashSet;
use gfx::preset::blend;
use gfx::pso::buffer::ElemStride;
use gfx::state::ColorMask;
use gfx_glyph::{
    BuiltInLineBreaker, FontId, GlyphBrush, GlyphBrushBuilder, GlyphCruncher, Layout, Point, Scale,
    SectionText, VariedSection,
};
use glsl_layout::{vec2, vec4, Uniform};
use hibitset::BitSet;
use unicode_segmentation::UnicodeSegmentation;

use amethyst_assets::{AssetStorage, Handle, Loader};
use amethyst_core::specs::prelude::{
    Entities, Entity, Join, Read, ReadExpect, ReadStorage, WriteStorage,
};
use amethyst_renderer::{
    error::Result,
    pipe::{
        pass::{Pass, PassData},
        Effect, NewEffect,
    },
    Encoder, Factory, Hidden, HiddenPropagate, Mesh, PosTex, Resources, Rgba, ScreenDimensions,
    Shape, Texture, TextureData, TextureHandle, TextureMetadata, VertexFormat,
};

use super::*;

const VERT_SRC: &[u8] = include_bytes!("shaders/vertex.glsl");
const FRAG_SRC: &[u8] = include_bytes!("shaders/frag.glsl");

#[derive(Copy, Clone, Debug, Uniform)]
#[allow(dead_code)] // This is used by the shaders
#[repr(C)]
struct VertexArgs {
    invert_window_size: vec2,
    coord: vec2,
    dimension: vec2,
    color: vec4,
}

#[derive(Clone, Debug, Default)]
struct CachedDrawOrder {
    pub cached: BitSet,
    pub cache: Vec<(f32, Entity)>,
}

/// A color used to query a hashmap for a cached texture of that color.
struct KeyColor(pub [u8; 4]);

impl Eq for KeyColor {}

impl PartialEq for KeyColor {
    fn eq(&self, other: &Self) -> bool {
        self.0[0] == other.0[0]
            && self.0[1] == other.0[1]
            && self.0[2] == other.0[2]
            && self.0[3] == other.0[3]
    }
}

impl Hash for KeyColor {
    fn hash<H: Hasher>(&self, hasher: &mut H) {
        Hash::hash_slice(&self.0, hasher);
    }
}

#[derive(new)]
/// Draw Ui elements.  UI won't display without this.  It's recommended this be your last pass.
pub struct DrawUi {
    #[new(default)]
    mesh: Option<Mesh>,
    #[new(default)]
    cached_draw_order: CachedDrawOrder,
    #[new(default)]
    cached_color_textures: HashMap<KeyColor, TextureHandle>,
    #[new(default)]
    glyph_brushes: GlyphBrushCache,
    #[new(default)]
    next_brush_cache_id: u64,
}

type GlyphBrushCache = HashMap<u64, GlyphBrush<'static, Resources, Factory>>;

impl<'a> PassData<'a> for DrawUi {
    type Data = (
        Entities<'a>,
        ReadExpect<'a, Loader>,
        ReadExpect<'a, ScreenDimensions>,
        Read<'a, AssetStorage<Texture>>,
        Read<'a, AssetStorage<FontAsset>>,
        ReadStorage<'a, Handle<Texture>>,
        ReadStorage<'a, UiTransform>,
        WriteStorage<'a, UiText>,
        ReadStorage<'a, TextEditing>,
        ReadStorage<'a, Hidden>,
        ReadStorage<'a, HiddenPropagate>,
        ReadStorage<'a, Selected>,
        ReadStorage<'a, Rgba>,
    );
}

impl Pass for DrawUi {
    fn compile(&mut self, mut effect: NewEffect<'_>) -> Result<Effect> {
        #[cfg(feature = "profiler")]
        profile_scope!("ui_pass_build");

        // Initialize a single unit quad, we'll use this mesh when drawing quads later.
        // Centered around (0,0) and of size 2
        let data = Shape::Plane(None).generate_vertices::<Vec<PosTex>>(None);
        self.mesh = Some(Mesh::build(data).build(&mut effect.factory)?);

        // Create the effect
        use std::mem;
        effect
            .simple(VERT_SRC, FRAG_SRC)
            .with_raw_constant_buffer(
                "VertexArgs",
                mem::size_of::<<VertexArgs as Uniform>::Std140>(),
                1,
            )
            .with_raw_vertex_buffer(PosTex::ATTRIBUTES, PosTex::size() as ElemStride, 0)
            .with_texture("albedo")
            .with_blended_output("color", ColorMask::all(), blend::ALPHA, None)
            .build()
    }

    fn apply<'a, 'b: 'a>(
        &'a mut self,
        encoder: &mut Encoder,
        effect: &mut Effect,
        factory: Factory,
        (
            entities,
            loader,
            screen_dimensions,
            tex_storage,
            font_storage,
            ui_image,
            ui_transform,
            mut ui_text,
            editing,
            hidden,
            hidden_prop,
            selecteds,
            rgba,
        ): <Self as PassData<'_>>::Data,
    ) {
        #[cfg(feature = "profiler")]
        profile_scope!("ui_pass_apply");

        // Populate and update the draw order cache.
        {
            #[cfg(feature = "profiler")]
            profile_scope!("ui_pass_populatebitset");
            let bitset = &mut self.cached_draw_order.cached;
            self.cached_draw_order.cache.retain(|&(_z, entity)| {
                let keep = ui_transform.contains(entity);
                if !keep {
                    bitset.remove(entity.id());
                }
                keep
            });
        }

        for &mut (ref mut z, entity) in &mut self.cached_draw_order.cache {
            *z = ui_transform
                .get(entity)
                .expect("Unreachable: Enities are collected from a cache of prepopulate entities")
                .global_z;
        }

        // Attempt to insert the new entities in sorted position. Should reduce work during
        // the sorting step.
        let transform_set = ui_transform.mask().clone();
        {
            #[cfg(feature = "profiler")]
            profile_scope!("ui_pass_insertsorted");
            // Create a bitset containing only the new indices.
            let new = (&transform_set ^ &self.cached_draw_order.cached) & &transform_set;
            for (entity, transform, _new) in (&*entities, &ui_transform, &new).join() {
                let pos = self
                    .cached_draw_order
                    .cache
                    .iter()
                    .position(|&(cached_z, _)| transform.global_z >= cached_z);
                match pos {
                    Some(pos) => self
                        .cached_draw_order
                        .cache
                        .insert(pos, (transform.global_z, entity)),
                    None => self
                        .cached_draw_order
                        .cache
                        .push((transform.global_z, entity)),
                }
            }
        }
        self.cached_draw_order.cached = transform_set;

        // Sort from largest z value to smallest z value.
        // Most of the time this shouldn't do anything but you still need it for if the z values
        // change.
        {
            #[cfg(feature = "profiler")]
            profile_scope!("ui_pass_sortz");
            self.cached_draw_order
                .cache
                .sort_unstable_by(|&(z1, _), &(z2, _)| {
                    z1.partial_cmp(&z2).unwrap_or(Ordering::Equal)
                });
        }

        // Inverted screen dimensions. Used to scale from pixel coordinates to the opengl coordinates in the vertex shader.
        let invert_window_size = [
            1. / screen_dimensions.width(),
            1. / screen_dimensions.height(),
        ];

        let mesh = self
            .mesh
            .as_ref()
            .expect("`DrawUi::compile` was not called before `DrawUi::apply`");

        let vbuf = match mesh.buffer(PosTex::ATTRIBUTES) {
            Some(vbuf) => vbuf.clone(),
            None => return,
        };
        effect.data.vertex_bufs.push(vbuf);

        //Gather unused glyph brushes
        //These that are currently in use will be removed from this set.
        let mut unused_glyph_brushes = self
            .glyph_brushes
            .iter()
            .map(|(id, _)| *id)
            .collect::<HashSet<_>>();

        let highest_abs_z = {
            #[cfg(feature = "profiler")]
            profile_scope!("ui_pass_findhighestz");
            (&ui_transform,)
                .join()
                .map(|t| t.0.global_z)
                .fold(1.0, |highest, current| current.abs().max(highest))
        };
        for &(_z, entity) in &self.cached_draw_order.cache {
            #[cfg(feature = "profiler")]
            profile_scope!("ui_pass_draw_singleentity");
            // Do not render hidden entities.
            if hidden.contains(entity) || hidden_prop.contains(entity) {
                ui_text
                    .get_mut(entity)
                    .and_then(|ui_text| ui_text.brush_id)
                    .map(|brush_id| unused_glyph_brushes.remove(&brush_id));
                continue;
            }
            let ui_transform = ui_transform
                .get(entity)
                .expect("Unreachable: Entity is guaranteed to be present based on earlier actions");
            let rgba: [f32; 4] = rgba.get(entity).cloned().unwrap_or(Rgba::WHITE).into();
            if let Some(image) = ui_image
                .get(entity)
                .and_then(|image| tex_storage.get(&image))
            {
                #[cfg(feature = "profiler")]
                profile_scope!("ui_pass_draw_uiimage");
                let vertex_args = VertexArgs {
                    invert_window_size: invert_window_size.into(),
                    // Coordinates are middle centered. It makes it easier to do layouting in most cases.
                    coord: [ui_transform.pixel_x, ui_transform.pixel_y].into(),
                    dimension: [ui_transform.pixel_width, ui_transform.pixel_height].into(),
                    color: rgba.into(),
                };

                effect.update_constant_buffer("VertexArgs", &vertex_args.std140(), encoder);
                effect.data.textures.push(image.view().clone());
                effect.data.samplers.push(image.sampler().clone());
                effect.draw(mesh.slice(), encoder);
                effect.data.textures.clear();
                effect.data.samplers.clear();
            }

            if let Some(ui_text) = ui_text.get_mut(entity) {
                #[cfg(feature = "profiler")]
                profile_scope!("ui_pass_draw_uitext");
                // Maintain glyph brushes.
                if ui_text.brush_id.is_none() || ui_text.font != ui_text.cached_font {
                    let font = match font_storage.get(&ui_text.font) {
                        Some(font) => font,
                        None => continue,
                    };

                    self.glyph_brushes.insert(
                        self.next_brush_cache_id,
                        GlyphBrushBuilder::using_font(font.0.clone()).build(factory.clone()),
                    );

                    ui_text.brush_id = Some(self.next_brush_cache_id);
                    ui_text.cached_font = ui_text.font.clone();
                    self.next_brush_cache_id += 1;
                } else if let Some(brush_id) = ui_text.brush_id {
                    unused_glyph_brushes.remove(&brush_id);
                }

                // Build text sections.
                let editing = editing.get(entity);
                let password_string = if ui_text.password {
                    // Build a string composed of black dot characters.
                    let mut ret = String::with_capacity(ui_text.text.len());
                    for _grapheme in ui_text.text.graphemes(true) {
                        ret.push('\u{2022}');
                    }
                    Some(ret)
                } else {
                    None
                };
                let rendered_string = password_string.as_ref().unwrap_or(&ui_text.text);
                let hidpi = screen_dimensions.hidpi_factor() as f32;
                let size = ui_text.font_size;
                let scale = Scale::uniform(size);
                let text = editing
                    .and_then(|editing| {
                        if editing.highlight_vector == 0 {
                            return None;
                        }
                        let start = editing
                            .cursor_position
                            .min(editing.cursor_position + editing.highlight_vector)
                            as usize;
                        let end = editing
                            .cursor_position
                            .max(editing.cursor_position + editing.highlight_vector)
                            as usize;
                        let start_byte = rendered_string
                            .grapheme_indices(true)
                            .nth(start)
                            .map(|i| i.0);
                        let end_byte = rendered_string
                            .grapheme_indices(true)
                            .nth(end)
                            .map(|i| i.0)
                            .unwrap_or_else(|| rendered_string.len());
                        start_byte.map(|start_byte| (editing, (start_byte, end_byte)))
                    })
                    .map(|(editing, (start_byte, end_byte))| {
                        let base_color = multiply_colors(ui_text.color, rgba);
                        vec![
                            SectionText {
                                text: &((rendered_string)[0..start_byte]),
                                scale: scale,
                                color: base_color,
                                font_id: FontId(0),
                            },
                            SectionText {
                                text: &((rendered_string)[start_byte..end_byte]),
                                scale: scale,
                                color: multiply_colors(editing.selected_text_color, rgba),
                                font_id: FontId(0),
                            },
                            SectionText {
                                text: &((rendered_string)[end_byte..]),
                                scale: scale,
                                color: base_color,
                                font_id: FontId(0),
                            },
                        ]
                    })
                    .unwrap_or_else(|| {
                        vec![SectionText {
                            text: rendered_string,
                            scale: scale,
                            color: multiply_colors(ui_text.color, rgba),
                            font_id: FontId(0),
                        }]
                    });

                let layout = match ui_text.line_mode {
                    LineMode::Single => Layout::SingleLine {
                        line_breaker: BuiltInLineBreaker::UnicodeLineBreaker,
                        h_align: ui_text.align.horizontal_align(),
                        v_align: ui_text.align.vertical_align(),
                    },
                    LineMode::Wrap => Layout::Wrap {
                        line_breaker: BuiltInLineBreaker::UnicodeLineBreaker,
                        h_align: ui_text.align.horizontal_align(),
                        v_align: ui_text.align.vertical_align(),
                    },
                };

                let section = VariedSection {
                    // Needs a recenter because we are using [-0.5,0.5] for the mesh
                    // instead of the expected [0,1]
                    screen_position: (
                        (ui_transform.pixel_x
                            + ui_transform.pixel_width * ui_text.align.norm_offset().0),
                        // invert y because gfx-glyph inverts it back
                        (screen_dimensions.height()
                            - ui_transform.pixel_y
                            - ui_transform.pixel_height * ui_text.align.norm_offset().1),
                    ),
                    bounds: (ui_transform.pixel_width, ui_transform.pixel_height),
                    // Invert z because of gfx-glyph using z+ forward
                    z: ui_transform.global_z / highest_abs_z,
                    layout,
                    text,
                };

                // Render background highlight
                let brush = {
                    #[cfg(feature = "profiler")]
                    profile_scope!("ui_pass_draw_uitext_backgroundhighlight");
                    &mut self
                        .glyph_brushes
                        .get_mut(&ui_text.brush_id.expect("Unreachable: `ui_text.brush_id` is guarenteed to be set earlier in this function"))
                        .expect("Unable to get brush from `glyph_brushes`-map")
                };
                // Maintain the glyph cache (used by the input code).
                ui_text.cached_glyphs.clear();
                ui_text
                    .cached_glyphs
                    .extend(brush.glyphs(&section).cloned());
                let cache = &mut self.cached_color_textures;

                // Render text selection
                if let Some((texture, (start, end))) = editing.and_then(|ed| {
                    let start = ed
                        .cursor_position
                        .min(ed.cursor_position + ed.highlight_vector)
                        as usize;
                    let end = ed
                        .cursor_position
                        .max(ed.cursor_position + ed.highlight_vector)
                        as usize;
                    let color = multiply_colors(
                        if selecteds.contains(entity) {
                            ed.selected_background_color
                        } else {
                            multiply_colors(ed.selected_background_color, [0.5, 0.5, 0.5, 0.5])
                        },
                        rgba,
                    );
                    tex_storage
                        .get(&cached_color_texture(cache, color, &loader, &tex_storage))
                        .map(|tex| (tex, (start, end)))
                }) {
                    // Text selection rendering
                    #[cfg(feature = "profiler")]
                    profile_scope!("ui_pass_draw_uitext_rendertextselection");

                    effect.data.textures.push(texture.view().clone());
                    effect.data.samplers.push(texture.sampler().clone());
                    let ascent = brush
                        .fonts()
                        .get(0)
                        .expect("Unable to get first font of brush")
                        .v_metrics(Scale::uniform(ui_text.font_size))
                        .ascent;
                    for glyph in brush
                        .glyphs(&section)
                        .enumerate()
                        .filter(|&(i, _g)| start <= i && i < end)
                        .map(|(_i, g)| g)
                    {
                        let height = glyph.scale().y / hidpi;
                        let width = glyph.unpositioned().h_metrics().advance_width / hidpi;
                        let mut pos = glyph.position();
                        pos.x /= hidpi;
                        pos.y /= hidpi;
                        let vertex_args = VertexArgs {
                            invert_window_size: invert_window_size.into(),
                            // gfx-glyph uses y down so we need to convert to y up
                            coord: [
                                pos.x + width / 2.0,
                                screen_dimensions.height() - pos.y + ascent / 2.0,
                            ]
                            .into(),
                            dimension: [width, height].into(),
                            color: rgba.into(),
                        };
                        effect.update_constant_buffer("VertexArgs", &vertex_args.std140(), encoder);
                        effect.draw(mesh.slice(), encoder);
                    }
                    effect.data.textures.clear();
                    effect.data.samplers.clear();
                }
                // Render text
                {
                    #[cfg(feature = "profiler")]
                    profile_scope!("ui_pass_draw_uitext_rendertext");
                    brush.queue(section.clone());
                    if let Err(err) = brush.draw_queued(
                        encoder,
                        &effect.data.out_blends[0],
                        &effect
                            .data
                            .out_depth
                            .as_ref()
                            .expect("Unable to get depth of effect")
                            .0,
                    ) {
                        error!("Unable to draw text! Error: {:?}", err);
                    }
                }
                // Render cursor
                if selecteds.contains(entity) {
                    if let Some((texture, editing)) = editing.as_ref().and_then(|ed| {
                        tex_storage
                            .get(&cached_color_texture(
                                cache,
                                multiply_colors(ui_text.color, rgba),
                                &loader,
                                &tex_storage,
                            ))
                            .map(|tex| (tex, ed))
                    }) {
<<<<<<< HEAD
                        #[cfg(feature = "profiler")]
                        profile_scope!("ui_pass_draw_uitext_rendercursor");
                        let blink_on = editing.cursor_blink_timer < 0.5 / CURSOR_BLINK_RATE;
=======
                        let blink_on = editing.cursor_blink_timer < 0.25;
>>>>>>> e997951a
                        if editing.use_block_cursor || blink_on {
                            effect.data.textures.push(texture.view().clone());
                            effect.data.samplers.push(texture.sampler().clone());
                            // Calculate the width of a space for use with the block cursor.
                            let space_width = if editing.use_block_cursor {
                                brush
                                    .fonts()
                                    .get(0)
                                    .expect("Unable to get first font of brush")
                                    .glyph(' ')
                                    .scaled(Scale::uniform(ui_text.font_size))
                                    .h_metrics()
                                    .advance_width
                            } else {
                                // If we aren't using the block cursor, don't bother.
                                0.0
                            };
                            let ascent = brush
                                .fonts()
                                .get(0)
                                .expect("Unable to get first font of brush")
                                .v_metrics(Scale::uniform(ui_text.font_size))
                                .ascent;
                            let glyph_len = brush.glyphs(&section).count();
                            let (glyph, at_end) = if editing.cursor_position as usize >= glyph_len {
                                (brush.glyphs(&section).last(), true)
                            } else {
                                (
                                    brush.glyphs(&section).nth(editing.cursor_position as usize),
                                    false,
                                )
                            };
                            let (height, width) = if editing.use_block_cursor {
                                let height = if blink_on {
                                    ui_text.font_size
                                } else {
                                    ui_text.font_size / 10.0
                                };

                                (height, space_width)
                            } else {
                                (ui_text.font_size, 2.0)
                            };

                            let mut pos = glyph.map(|g| g.position()).unwrap_or(Point {
                                x: ui_transform.pixel_x
                                    + ui_transform.width * ui_text.align.norm_offset().0,
                                y: 0.0,
                            });
                            // gfx-glyph uses y down so we need to convert to y up
                            pos.y =
                                screen_dimensions.height() - ui_transform.pixel_y + ascent / 2.0;

                            let mut x = pos.x;
                            if let Some(glyph) = glyph {
                                if at_end {
                                    x += glyph.unpositioned().h_metrics().advance_width;
                                }
                            }
                            let mut y = pos.y;
                            if editing.use_block_cursor && !blink_on {
                                y -= ui_text.font_size * 0.9;
                            }
                            let vertex_args = VertexArgs {
                                invert_window_size: invert_window_size.into(),
                                coord: [x, screen_dimensions.height() - y + ascent / 2.0].into(),
                                dimension: [width, height].into(),
                                color: rgba.into(),
                            };
                            effect.update_constant_buffer(
                                "VertexArgs",
                                &vertex_args.std140(),
                                encoder,
                            );
                            effect.draw(mesh.slice(), encoder);
                        }
                        effect.data.textures.clear();
                        effect.data.samplers.clear();
                    }
                }
            }
        }

        for id in unused_glyph_brushes.drain() {
            self.glyph_brushes.remove(&id);
        }
    }
}

fn multiply_colors(a: [f32; 4], b: [f32; 4]) -> [f32; 4] {
    [a[0] * b[0], a[1] * b[1], a[2] * b[2], a[3] * b[3]]
}

fn cached_color_texture(
    cache: &mut HashMap<KeyColor, TextureHandle>,
    color: [f32; 4],
    loader: &Loader,
    storage: &AssetStorage<Texture>,
) -> TextureHandle {
    fn to_u8(input: f32) -> u8 {
        (input * 255.0).min(255.0) as u8
    }
    let key = KeyColor([
        to_u8(color[0]),
        to_u8(color[1]),
        to_u8(color[2]),
        to_u8(color[3]),
    ]);
    cache
        .entry(key)
        .or_insert_with(|| {
            let meta = TextureMetadata::srgb();
            let texture_data = TextureData::Rgba(color, meta);
            loader.load_from_data(texture_data, (), storage)
        })
        .clone()
}<|MERGE_RESOLUTION|>--- conflicted
+++ resolved
@@ -522,13 +522,9 @@
                             ))
                             .map(|tex| (tex, ed))
                     }) {
-<<<<<<< HEAD
                         #[cfg(feature = "profiler")]
                         profile_scope!("ui_pass_draw_uitext_rendercursor");
-                        let blink_on = editing.cursor_blink_timer < 0.5 / CURSOR_BLINK_RATE;
-=======
                         let blink_on = editing.cursor_blink_timer < 0.25;
->>>>>>> e997951a
                         if editing.use_block_cursor || blink_on {
                             effect.data.textures.push(texture.view().clone());
                             effect.data.samplers.push(texture.sampler().clone());
