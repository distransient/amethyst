--- conflicted
+++ resolved
@@ -1,14 +1,9 @@
 use std::marker::PhantomData;
 
-<<<<<<< HEAD
-use amethyst_assets::Processor;
 use amethyst_core::{
     bundle::SystemBundle,
-    ecs::{DispatcherBuilder, ReadExpect, SystemData, World},
+    ecs::{DispatcherBuilder, World},
 };
-=======
-use amethyst_core::{bundle::SystemBundle, ecs::DispatcherBuilder};
->>>>>>> 5637164e
 use amethyst_error::Error;
 use derive_new::new;
 
@@ -27,7 +22,11 @@
 where
     B: Backend,
 {
-    fn build(self, builder: &mut DispatcherBuilder<'a, 'b>) -> Result<(), Error> {
+    fn build(
+        self,
+        world: &mut World,
+        builder: &mut DispatcherBuilder<'a, 'b>,
+    ) -> Result<(), Error> {
         let mut bundle =
             RenderingBundle::<B>::new().with_plugin(crate::plugins::RenderFlat2D::default());
 
@@ -39,7 +38,7 @@
             },
         ));
 
-        bundle.build(builder)?;
+        bundle.build(world, builder)?;
         Ok(())
     }
 }
@@ -61,11 +60,7 @@
         builder: &mut DispatcherBuilder<'a, 'b>,
     ) -> Result<(), Error> {
         let bundle = RenderingBundle::<B>::new();
-<<<<<<< HEAD
-        bundle.build(world, builder);
-=======
-        bundle.build(builder)?;
->>>>>>> 5637164e
+        bundle.build(world, builder)?;
         Ok(())
     }
 }