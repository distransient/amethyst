# Winning Rounds and Keeping Score

Our last chapter ended on a bit of a cliffhanger. What happens when our ball
reaches the left or right edge of the screen? It just keeps going! 😦

In this chapter, we'll fix that by putting the ball back into play after it
leaves either side of the arena. We'll also add a scoreboard and keep track of
who's winning and losing.


## Winning and Losing Rounds

So let's fix the big current issue; having a game that only works for one
round isn't very fun. We'll add a new system that will check if the ball has
reached either edge of the arena and reset its position and velocity. We'll also
make a note of who got the point for the round.

First, we'll add a new module to `systems/mod.rs`
```rust,ignore
pub use self::winner::WinnerSystem;

mod winner;
```

Then, we'll create `systems/winner.rs`:

```rust,edition2018,no_run,noplaypen
# extern crate amethyst;
#
# mod pong {
#     use amethyst::ecs::prelude::*;
#
#     pub struct Ball {
#         pub radius: f32,
#         pub velocity: [f32; 2],
#     }
#     impl Component for Ball {
#         type Storage = DenseVecStorage<Self>;
#     }
#
#     pub const ARENA_WIDTH: f32 = 100.0;
# }
#
use amethyst::{
    core::transform::Transform,
    ecs::prelude::{Join, System, WriteStorage},
};

use crate::pong::{Ball, ARENA_WIDTH};

pub struct WinnerSystem;

impl<'s> System<'s> for WinnerSystem {
    type SystemData = (
        WriteStorage<'s, Ball>,
        WriteStorage<'s, Transform>,
    );

    fn run(&mut self, (mut balls, mut locals): Self::SystemData) {
        for (ball, transform) in (&mut balls, &mut locals).join() {
            let ball_x = transform.translation().x;

            let did_hit = if ball_x <= ball.radius {
                // Right player scored on the left side.
                println!("Player 2 Scores!");
                true
            } else if ball_x >= ARENA_WIDTH - ball.radius {
                // Left player scored on the right side.
                println!("Player 1 Scores!");
                true
            } else {
                false
            };

            if did_hit {
                ball.velocity[0] = -ball.velocity[0]; // Reverse Direction
                transform.set_translation_x(ARENA_WIDTH / 2.0); // Reset Position
            }
        }
    }
}
#
# fn main() {}
```

Here, we're creating a new system, joining on all `Entities` that have a `Ball`
and a `Transform` component, and then checking each ball to see if it has
reached either the left or right boundary of the arena. If so, we reverse
its direction and put it back in the middle of the screen.

Now, we just need to add our new system to `main.rs`, and we should be able to
keep playing after someone scores and log who got the point.

```rust,edition2018,no_run,noplaypen
# extern crate amethyst;
#
# use amethyst::{
#    prelude::*,
#    core::transform::TransformBundle,
#    input::StringBindings,
#    window::DisplayConfig,
# };
#
# mod systems {
#     use amethyst;
#     pub struct PaddleSystem;
#     impl<'a> amethyst::ecs::System<'a> for PaddleSystem {
#         type SystemData = ();
#         fn run(&mut self, _: Self::SystemData) { }
#     }
#     pub struct MoveBallsSystem;
#     impl<'a> amethyst::ecs::System<'a> for MoveBallsSystem {
#         type SystemData = ();
#         fn run(&mut self, _: Self::SystemData) { }
#     }
#     pub struct BounceSystem;
#     impl<'a> amethyst::ecs::System<'a> for BounceSystem {
#         type SystemData = ();
#         fn run(&mut self, _: Self::SystemData) { }
#     }
#     pub struct WinnerSystem;
#     impl<'a> amethyst::ecs::System<'a> for WinnerSystem {
#         type SystemData = ();
#         fn run(&mut self, _: Self::SystemData) { }
#     }
# }
#
# fn main() -> amethyst::Result<()> {
#
# let path = "./resources/display_config.ron";
# let config = DisplayConfig::load(&path);
# let input_bundle = amethyst::input::InputBundle::<StringBindings>::new();
#
let game_data = GameDataBuilder::default()
#    .with_bundle(TransformBundle::new())?
#    .with_bundle(input_bundle)?
#    .with(systems::PaddleSystem, "paddle_system", &["input_system"])
#    .with(systems::MoveBallsSystem, "ball_system", &[])
#    .with(
#        systems::BounceSystem,
#        "collision_system",
#        &["paddle_system", "ball_system"],
#    )
    .with(systems::WinnerSystem, "winner_system", &["ball_system"]);
#
# let assets_dir = "/";
# struct Pong;
# impl SimpleState for Pong { }
# let mut game = Application::new(assets_dir, Pong, game_data)?;
# Ok(())
# }
```


## Adding a Scoreboard

We have a pretty functional Pong game now! At this point, the least fun thing
about the game is just that players have to keep track of the score themselves.
Our game should be able to do that for us.

In this section, we'll set up UI rendering for our game and create a scoreboard
to display our players' scores.

First, let's add the UI rendering in `main.rs`. Add the following imports:

```rust,edition2018,no_run,noplaypen
# extern crate amethyst;
use amethyst::ui::{RenderUi, UiBundle};
```

Then, add a `RenderUi` plugin to your `RenderBundle` like so:


```rust,edition2018,no_run,noplaypen
# extern crate amethyst;
# use amethyst::{prelude::*};
# fn main() -> Result<(), amethyst::Error>{
# let game_data = GameDataBuilder::default()
    .with_bundle(
        RenderingBundle::<DefaultBackend>::new()
        // ...
            .with_plugin(RenderUi::default()),
    )?;
# Ok(()) }
```

Finally, add the `UiBundle` after the `InputBundle`:

```rust,edition2018,no_run,noplaypen
# extern crate amethyst;
# use amethyst::{prelude::*, input::StringBindings};
# use amethyst::ui::UiBundle;
# fn main() -> Result<(), amethyst::Error>{
# let display_config_path = "";
# struct Pong;
<<<<<<< HEAD
# let game_data = GameDataBuilder::<f32>::default()
.with_bundle(UiBundle::<StringBindings>::new())?
=======
# let game_data = GameDataBuilder::default()
.with_bundle(UiBundle::<DefaultBackend, StringBindings>::new())?
>>>>>>> 9aab0125
# ;
# 
# Ok(())
# }
```

We're adding a `RenderUi` to our `RenderBundle`, and we're also adding the
`UiBundle` to our game data. This allows us to start
rendering UI visuals to our game in addition to the existing background and
sprites.

> **Note:** We're using a `UiBundle` with type `StringBindings` here because the
`UiBundle` needs to know what types our `InputHandler` is using to map `actions`
and `axes`. So just know that your `UiBundle` type should match your
`InputHandler` type. You can read more about those here: [UiBundle][ui-bundle],
[InputHandler][input-handler].

Now we have everything set up so we can start rendering a scoreboard in our
game. We'll start by creating some structures in `pong.rs`:

```rust,edition2018,no_run,noplaypen
# extern crate amethyst;
use amethyst::{
    // --snip--
    ecs::prelude::{Component, DenseVecStorage, Entity},
};

/// ScoreBoard contains the actual score data
#[derive(Default)]
pub struct ScoreBoard {
    pub score_left: i32,
    pub score_right: i32,
}

/// ScoreText contains the ui text components that display the score
pub struct ScoreText {
    pub p1_score: Entity,
    pub p2_score: Entity,
}
```
> Don't glimpse over the `#[derive(Default)]` annotation for the `ScoreBoard` struct!

`ScoreBoard` is just a container that will allow us to keep track of each
player's score. We'll use this in another module later in this chapter, so we've
gone ahead and marked it as public (same with `ScoreText`). `ScoreText` is also
a container, but this one holds handles to the UI `Entity`s that will be
rendered to the screen. We'll create those next:

```rust,edition2018,no_run,noplaypen
# extern crate amethyst;
#
use amethyst::{
#     assets::{AssetStorage, Loader},
#     ecs::Entity,
#     prelude::*,
    // ...
    ui::{Anchor, TtfFormat, UiText, UiTransform},
};

# pub struct Pong;
# 
impl SimpleState for Pong {
    fn on_start(&mut self, data: StateData<'_, GameData<'_, '_>>) {
#       let world = data.world;
        // --snip--

        initialise_scoreboard(world);
    }
}
// ...

/// Initialises a ui scoreboard
fn initialise_scoreboard(world: &mut World) {
    let font = world.read_resource::<Loader>().load(
        "font/square.ttf",
        TtfFormat,
        (),
        &world.read_resource(),
    );
    let p1_transform = UiTransform::new(
        "P1".to_string(), Anchor::TopMiddle, Anchor::TopMiddle,
        -50., -50., 1., 200., 50.,
    );
    let p2_transform = UiTransform::new(
        "P2".to_string(), Anchor::TopMiddle, Anchor::TopMiddle,
        50., -50., 1., 200., 50.,
    );

    let p1_score = world
        .create_entity()
        .with(p1_transform)
        .with(UiText::new(
            font.clone(),
            "0".to_string(),
            [1., 1., 1., 1.],
            50.,
        )).build();

    let p2_score = world
        .create_entity()
        .with(p2_transform)
        .with(UiText::new(
            font.clone(),
            "0".to_string(),
            [1., 1., 1., 1.],
            50.,
        )).build();

# pub struct ScoreText {pub p1_score: Entity,pub p2_score: Entity,}
    world.add_resource(ScoreText { p1_score, p2_score });
}
```

Here, we add some UI imports and create a new `initialise_scoreboard` function,
which we'll call in the `on_start` method of the `Pong` game state.

Inside `initialise_scoreboard`, we're first going to load up a font which we've
saved to `assets/font/square.ttf` ([download][font-download]). We pull
in the `TtfFormat` to match this font type, load the font as a resource in the
world, and then save the handle to a `font` variable (which we'll use to create
our `UiText` components).

Next, we create a transform for each of our two scores by giving them a unique
id (`P1` and `P2`), a UI `Anchor` at the top middle of our window, and then
adjust their global `x`, `y`, and `z` coordinates, `width`, `height`, and
`tab-order`.

After creating the `font` and `transform`s, we'll create an `Entity` in the
world for each of our players' scores, with their `transform` and a `UiText`
component (with a `font` handle, initial `text`, `color`, and `font_size`).

Finally, we initialize a `ScoreText` structure containing each of our UI
`Entity`s and add it as a resource to the world so we can access it from our
`System`s later.

If we've done everything right so far, we should see `0` `0` at the top of our
game window. You'll notice that the scores don't update yet when the ball makes
it to either side, so we'll add that next!


[font-download]: https://github.com/amethyst/amethyst/raw/master/examples/assets/font/square.ttf
[input-handler]: https://docs-src.amethyst.rs/stable/amethyst_input/struct.InputHandler.html
[ui-bundle]: https://docs-src.amethyst.rs/stable/amethyst_ui/struct.UiBundle.html


## Updating the Scoreboard

All that's left for us to do now is update the UI whenever a player scores a
point. You'll see just how easy this is with our `ECS` design. All we have to do
is modify our `WinnerSystem` to access the players' scores and update them
accordingly:

```rust,edition2018,no_run,noplaypen
# extern crate amethyst;
#
# mod pong {
#     use amethyst::ecs::prelude::*;
#
#     pub struct Ball {
#         pub radius: f32,
#         pub velocity: [f32; 2],
#     }
#     impl Component for Ball {
#         type Storage = DenseVecStorage<Self>;
#     }
#
#     #[derive(Default)]
#     pub struct ScoreBoard {
#         pub score_left: i32,
#         pub score_right: i32,
#     }
#
#     pub struct ScoreText {
#         pub p1_score: Entity,
#         pub p2_score: Entity,
#     }
#
#     pub const ARENA_WIDTH: f32 = 100.0;
# }
#
use amethyst::{
#     core::transform::Transform,
    // --snip--
    ecs::prelude::{Join, ReadExpect, System, Write, WriteStorage},
    ui::UiText,
};

use crate::pong::{Ball, ScoreBoard, ScoreText, ARENA_WIDTH};

pub struct WinnerSystem;

impl<'s> System<'s> for WinnerSystem {
    type SystemData = (
        WriteStorage<'s, Ball>,
        WriteStorage<'s, Transform>,
        WriteStorage<'s, UiText>,
        Write<'s, ScoreBoard>,
        ReadExpect<'s, ScoreText>,
    );

    fn run(&mut self, (
        mut balls,
        mut locals,
        mut ui_text,
        mut scores,
        score_text
    ): Self::SystemData) {
        for (ball, transform) in (&mut balls, &mut locals).join() {
#             let ball_x = transform.translation().x;
            // --snip--

            let did_hit = if ball_x <= ball.radius {
                // Right player scored on the left side.
                // We top the score at 999 to avoid text overlap.
                scores.score_right = (scores.score_right + 1)
                    .min(999);

                if let Some(text) = ui_text.get_mut(score_text.p2_score) {
                    text.text = scores.score_right.to_string();
                }
                true
            } else if ball_x >= ARENA_WIDTH - ball.radius {
                // Left player scored on the right side.
                // We top the score at 999 to avoid text overlap.
                scores.score_left = (scores.score_left + 1)
                    .min(999);
                if let Some(text) = ui_text.get_mut(score_text.p1_score) {
                    text.text = scores.score_left.to_string();
                }
                true
            } else {
                false
            };

            if did_hit {
#                 ball.velocity[0] = -ball.velocity[0]; // Reverse Direction
#                 transform.set_translation_x(ARENA_WIDTH / 2.0); // Reset Position
                // --snip--

                // Print the scoreboard.
                println!(
                    "Score: | {:^3} | {:^3} |",
                    scores.score_left, scores.score_right
                );
            }
        }
    }
}
#
# fn main() {}
```

We've added a fair few changes here, so let's go through them. First, we want to
be able to read and write our scores, so we add the `UiText` storage, which
holds all `UiText` components, to our `SystemData`. We'll want to select our
players' scores from that, so we also add the `ScoreText` structure which holds
handles to the `UiText` components that we want. Finally, we add the
`ScoreBoard` resource so we can keep track of the actual score data.

We're using `Write` here to pull in the `ScoreBoard` instead of with
`WriteStorage` because we want mutable access to `ScoreBoard`, which is not a
collection of components but rather a single resource item. This item is
strictly required in all cases, but if we wanted it to be optional we could
use `Option<Write<'s, ScoreBoard>>` instead.

We also use `ReadExpect` to access the `ScoreText` resource immutably. Again,
`ScoreText` is a single resource item rather than a collection of components.
With `ReadExpect`, we are asserting that `ScoreText` must already exist and will
panic if it does not. We do this instead of just using `Read` because we are
manually adding the `ScoreText` resource to the game in
`pong.rs > initialise_scoreboard` instead of having the system create this
resource for us automatically.

Inside our `run` method (after updating the signature to match our `SystemData`
changes), we replace the `println!` statements with code that will update our
`UiText` components. We first update the score stored in `score_board` by
adding 1 to it and clamping it to not exceed `999` (mostly because we don't want
our scores to overlap each other in the window). Then, we use the `UiText`
`Entity` handle that we stored in our `ScoreText` resource to get a mutable
reference to our `UiText` component. Lastly, we set the text of the `UiText`
component to the player's score, after converting it to a string.


## Summary

And that's it! Our game now keeps track of the score for us and displays it at
the top of our window.

![Pong Game with Scores][pong-screenshot]

Now don't go just yet, because, in the next chapter, we'll make our Pong game
even better by adding sound effects and even some music!

[pong-screenshot]: ../images/pong_tutorial/pong_05.png<|MERGE_RESOLUTION|>--- conflicted
+++ resolved
@@ -193,13 +193,8 @@
 # fn main() -> Result<(), amethyst::Error>{
 # let display_config_path = "";
 # struct Pong;
-<<<<<<< HEAD
-# let game_data = GameDataBuilder::<f32>::default()
+# let game_data = GameDataBuilder::default()
 .with_bundle(UiBundle::<StringBindings>::new())?
-=======
-# let game_data = GameDataBuilder::default()
-.with_bundle(UiBundle::<DefaultBackend, StringBindings>::new())?
->>>>>>> 9aab0125
 # ;
 # 
 # Ok(())
