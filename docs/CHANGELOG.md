--- conflicted
+++ resolved
@@ -9,14 +9,12 @@
 
 ## [Unreleased]
 
-<<<<<<< HEAD
 ## Breaking changes
 * Float newtype removed, moved back to f32 primitive for all values ([#1747])
-=======
+
 ### Added
 * Fixes and renames regression from ([#1442]) added back `position_from_world` as `screen_to_world`. Also added
 `world_to_screen`. Also adds `Transform::copy_local_to_global()' for `debug_assertion` builds ([#1733])
->>>>>>> bee5f31a
 
 ### Changed
 * Rename FPSCounter, FPSCounterBundle, FPSCounterSystem to FpsCounter, FpsCounterBundle, FpsCounterSystem. ([#1719])
