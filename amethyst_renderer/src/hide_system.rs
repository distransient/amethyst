use amethyst_core::{
    specs::prelude::{
        BitSet, ComponentEvent, ReadExpect, ReadStorage, ReaderId, Resources, System, WriteStorage,
    },
    transform::components::{HierarchyEvent, Parent, ParentHierarchy},
};

use HiddenPropagate;

// Based on the [UiTransformSystem](struct.UiTransformSystem.html).
/// This system adds a [HiddenPropagate](struct.HiddenPropagate.html)-component to all children.
/// Using this system will result in every child being hidden.
/// Depends on the resource "ParentHierarchy", which is set up by the [TransformBundle](struct.TransformBundle.html)
#[derive(Default)]
pub struct HideHierarchySystem {
    marked_as_modified: BitSet,

    hidden_events_id: Option<ReaderId<ComponentEvent>>,

    parent_events_id: Option<ReaderId<HierarchyEvent>>,
}

impl<'a> System<'a> for HideHierarchySystem {
    type SystemData = (
        WriteStorage<'a, HiddenPropagate>,
        ReadStorage<'a, Parent>,
        ReadExpect<'a, ParentHierarchy>,
    );
    fn run(&mut self, (mut hidden, parents, hierarchy): Self::SystemData) {
        #[cfg(feature = "profiler")]
        profile_scope!("hide_hierarchy_system");

        self.marked_as_modified.clear();

<<<<<<< HEAD
        hidden
            .channel()
            .read(
                self.hidden_events_id
                    .as_mut()
                    .expect("HideHierarchySystem missing hidden_events_id."),
            )
            .for_each(|event| match event {
                ComponentEvent::Inserted(id) | ComponentEvent::Removed(id) => {
                    self.marked_as_modified.add(*id);
                }
                ComponentEvent::Modified(_id) => {}
            });
=======
        let self_inserted_hidden_id = &mut self.inserted_hidden_id.as_mut().expect(
            "`HideHierarchySystem::setup` was not called before `HideHierarchySystem::run`",
        );
        let self_removed_hidden_id = &mut self.removed_hidden_id.as_mut().expect(
            "`HideHierarchySystem::setup` was not called before `HideHierarchySystem::run`",
        );
>>>>>>> 812e86ed

        hidden.populate_inserted(self_inserted_hidden_id, &mut self.marked_as_modified);
        hidden.populate_removed(self_removed_hidden_id, &mut self.marked_as_modified);

        for event in hierarchy
            .changed()
            .read(&mut self.parent_events_id.as_mut().expect(
                "`HideHierarchySystem::setup` was not called before `HideHierarchySystem::run`",
            )) {
            match *event {
                HierarchyEvent::Removed(entity) => {
                    self.marked_as_modified.add(entity.id());
                }
                HierarchyEvent::Modified(entity) => {
                    // HierarchyEvent::Modified includes insertion of new components to the storage.
                    self.marked_as_modified.add(entity.id());
                }
            }
        }

        // Compute hide status with parents.
        for entity in hierarchy.all() {
            {
                let self_dirty = self.marked_as_modified.contains(entity.id());

                let parent_entity = parents.get(*entity).expect("Unreachable: All entities in `ParentHierarchy` should also be in `Parents`").entity;
                let parent_dirty = self.marked_as_modified.contains(parent_entity.id());
                if parent_dirty {
                    if hidden.contains(parent_entity) {
                        for child in hierarchy.all_children_iter(parent_entity) {
                            if let Err(e) = hidden.insert(child, HiddenPropagate::default()) {
                                error!("Failed to automatically add `HiddenPropagate`: {:?}", e);
                            };
                        }
                    } else {
                        for child in hierarchy.all_children_iter(parent_entity) {
                            hidden.remove(child);
                        }
                    }
                } else if self_dirty {
                    // in case the parent was already dirty, this entity and its children have already been hidden,
                    // therefore it only needs to be an else-if, instead of a stand-alone if.
                    if hidden.contains(*entity) {
                        for child in hierarchy.all_children_iter(*entity) {
                            if let Err(e) = hidden.insert(child, HiddenPropagate::default()) {
                                error!("Failed to automatically add `HiddenPropagate`: {:?}", e);
                            };
                        }
                    } else {
                        for child in hierarchy.all_children_iter(*entity) {
                            hidden.remove(child);
                        }
                    }
                }
            }
            // Populate the modifications we just did.
            // Happens inside the for-loop, so that the changes are picked up in the next iteration already,
            // instead of on the next `system.run()`
<<<<<<< HEAD
            hidden
                .channel()
                .read(
                    self.hidden_events_id
                        .as_mut()
                        .expect("HideHierarchySystem missing hidden_events_id."),
                )
                .for_each(|event| match event {
                    ComponentEvent::Inserted(id) | ComponentEvent::Removed(id) => {
                        self.marked_as_modified.add(*id);
                    }
                    ComponentEvent::Modified(_id) => {}
                });
=======
            hidden.populate_inserted(self_inserted_hidden_id, &mut self.marked_as_modified);
            hidden.populate_removed(self_removed_hidden_id, &mut self.marked_as_modified);
>>>>>>> 812e86ed
        }
    }

    fn setup(&mut self, res: &mut Resources) {
        use amethyst_core::specs::prelude::SystemData;
        Self::SystemData::setup(res);
        // This fetch_mut panics if `ParentHierarchy` is not set up yet, hence the dependency on "parent_hierarchy_system"
        self.parent_events_id = Some(res.fetch_mut::<ParentHierarchy>().track());
        let mut hidden = WriteStorage::<HiddenPropagate>::fetch(res);
        self.hidden_events_id = Some(hidden.register_reader());
    }
}<|MERGE_RESOLUTION|>--- conflicted
+++ resolved
@@ -32,31 +32,19 @@
 
         self.marked_as_modified.clear();
 
-<<<<<<< HEAD
+        let self_hidden_events_id = &mut self.hidden_events_id.as_mut().expect(
+            "`HideHierarchySystem::setup` was not called before `HideHierarchySystem::run`",
+        );
+      
         hidden
             .channel()
-            .read(
-                self.hidden_events_id
-                    .as_mut()
-                    .expect("HideHierarchySystem missing hidden_events_id."),
-            )
+            .read(self_hidden_events_id)
             .for_each(|event| match event {
                 ComponentEvent::Inserted(id) | ComponentEvent::Removed(id) => {
                     self.marked_as_modified.add(*id);
                 }
                 ComponentEvent::Modified(_id) => {}
             });
-=======
-        let self_inserted_hidden_id = &mut self.inserted_hidden_id.as_mut().expect(
-            "`HideHierarchySystem::setup` was not called before `HideHierarchySystem::run`",
-        );
-        let self_removed_hidden_id = &mut self.removed_hidden_id.as_mut().expect(
-            "`HideHierarchySystem::setup` was not called before `HideHierarchySystem::run`",
-        );
->>>>>>> 812e86ed
-
-        hidden.populate_inserted(self_inserted_hidden_id, &mut self.marked_as_modified);
-        hidden.populate_removed(self_removed_hidden_id, &mut self.marked_as_modified);
 
         for event in hierarchy
             .changed()
@@ -112,24 +100,15 @@
             // Populate the modifications we just did.
             // Happens inside the for-loop, so that the changes are picked up in the next iteration already,
             // instead of on the next `system.run()`
-<<<<<<< HEAD
             hidden
                 .channel()
-                .read(
-                    self.hidden_events_id
-                        .as_mut()
-                        .expect("HideHierarchySystem missing hidden_events_id."),
-                )
+                .read(self_hidden_events_id)
                 .for_each(|event| match event {
                     ComponentEvent::Inserted(id) | ComponentEvent::Removed(id) => {
                         self.marked_as_modified.add(*id);
                     }
                     ComponentEvent::Modified(_id) => {}
                 });
-=======
-            hidden.populate_inserted(self_inserted_hidden_id, &mut self.marked_as_modified);
-            hidden.populate_removed(self_removed_hidden_id, &mut self.marked_as_modified);
->>>>>>> 812e86ed
         }
     }
 
